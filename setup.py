#!/usr/bin/env python
# -*- coding: utf-8 -*-

"""The setup script."""

from setuptools import setup, find_packages

with open('README.rst') as readme_file:
    readme = readme_file.read()

with open('HISTORY.rst') as history_file:
    history = history_file.read()

requirements = [
    'numpy', 'gdal', 'shapely', 'scikit-image', 'matplotlib', 'geopandas', 'spectral', 'pykrige','geoarray','py_tools_ds'
    # 'pyfftw', #  conda install --yes -c conda-forge pyfftw=0.10.4 ; \
]

setup_requirements = [
    # TODO(danschef): put setup requirements (distutils extensions, etc.) here
]

test_requirements = ['coverage']

setup(
    name='arosics',
<<<<<<< HEAD
    version='0.3.4',
=======
    version='0.3.9',
>>>>>>> ec094681
    description="An Automated and Robust Open-Source Image Co-Registration Software for Multi-Sensor Satellite Data",
    long_description=readme + '\n\n' + history,
    author="Daniel Scheffler",
    author_email='daniel.scheffler@gfz-potsdam.de',
    url='https://gitext.gfz-potsdam.de/danschef/arosics',
    packages=find_packages(),
    include_package_data=True,
    scripts=["bin/arosics.py"],
    install_requires=requirements,
    license="GNU General Public License v3",
    zip_safe=False,
    keywords='arosics',
    classifiers=[
        'Development Status :: 4 - Beta',
        'Intended Audience :: Developers',
        'License :: OSI Approved :: GNU General Public License v3 (GPLv3)',
        'Natural Language :: English',
        "Programming Language :: Python :: 2",
        'Programming Language :: Python :: 2.7',
        'Programming Language :: Python :: 3',
        'Programming Language :: Python :: 3.3',
        'Programming Language :: Python :: 3.4',
        'Programming Language :: Python :: 3.5',
        'Programming Language :: Python :: 3.6',
    ],
    test_suite='tests',
    tests_require=test_requirements,
    setup_requires=setup_requirements,
)<|MERGE_RESOLUTION|>--- conflicted
+++ resolved
@@ -24,11 +24,7 @@
 
 setup(
     name='arosics',
-<<<<<<< HEAD
-    version='0.3.4',
-=======
-    version='0.3.9',
->>>>>>> ec094681
+    version='0.3.1',
     description="An Automated and Robust Open-Source Image Co-Registration Software for Multi-Sensor Satellite Data",
     long_description=readme + '\n\n' + history,
     author="Daniel Scheffler",

#!/usr/bin/env python
# -*- coding: utf-8 -*-

"""The setup script."""

from setuptools import setup, find_packages
import warnings
from importlib import util

with open('README.rst') as readme_file:
    readme = readme_file.read()

with open('HISTORY.rst') as history_file:
    history = history_file.read()

<<<<<<< HEAD
requirements = ['numpy', 'gdal', 'shapely', 'scikit-image', 'matplotlib', 'geopandas', 'geoarray>=0.6.16',
                'py_tools_ds>=0.12.1', 'plotly', 'cmocean', 'six', 'importlib'
=======
version = {}
with open("arosics/version.py") as version_file:
    exec(version_file.read(), version)

requirements = ['numpy', 'gdal', 'shapely', 'scikit-image', 'matplotlib', 'geopandas', 'geoarray>=0.8.0',
                'py_tools_ds>=0.13.7', 'plotly', 'cmocean', 'six', 'folium>=0.6.0', 'geojson'
>>>>>>> fdfeb162
                # 'pykrige'  # conda install --yes -c conda-forge pykrige
                # 'pyfftw', # conda install --yes -c conda-forge pyfftw=0.10.4 ; \
                # 'basemap', # conda install --yes -c conda-forge basemap; \
                ]

setup_requirements = [
    'setuptools', 'importlib'
]

test_requirements = requirements + ['coverage', 'nose', 'nose-htmloutput', 'rednose', 'importlib']

setup(
    name='arosics',
    version=version['__version__'],
    description="An Automated and Robust Open-Source Image Co-Registration Software for Multi-Sensor Satellite Data",
    long_description=readme + '\n\n' + history,
    author="Daniel Scheffler",
    author_email='daniel.scheffler@gfz-potsdam.de',
    url='https://gitext.gfz-potsdam.de/danschef/arosics',
    packages=find_packages(),
    include_package_data=True,
    scripts=["bin/arosics_cli.py"],
    install_requires=requirements,
    license="GNU General Public License v3",
    zip_safe=False,
    keywords='arosics',
    classifiers=[
        'Development Status :: 4 - Beta',
        'Intended Audience :: Developers',
        'License :: OSI Approved :: GNU General Public License v3 (GPLv3)',
        'Natural Language :: English',
        "Programming Language :: Python :: 2",
        'Programming Language :: Python :: 2.7',
        'Programming Language :: Python :: 3',
        'Programming Language :: Python :: 3.3',
        'Programming Language :: Python :: 3.4',
        'Programming Language :: Python :: 3.5',
        'Programming Language :: Python :: 3.6',
        'Programming Language :: Python :: 3.7',
    ],
    test_suite='tests',
    tests_require=test_requirements,
    setup_requires=setup_requirements,
)


# check for pyfftw
if not util.find_spec('pyfftw'):
    warnings.warn('You need to install pyfftw manually (see https://pypi.python.org/pypi/pyFFTW) for speeding up '
                  'the computation. It is not automatically installed.')

# check for basemap
if not util.find_spec('mpl_toolkits.basemap'):
    warnings.warn('You need to install basemap manually if you want to plot maps (see www./matplotlib.org/basemap). '
                  'It is not automatically installed.')

# check for pykrige
if not util.find_spec('pykrige'):
    warnings.warn('You need to install pykrige manually if you want to interpolate tie point grids produced by AROSICS '
                  '(see https://github.com/bsmurphy/PyKrige). It is not automatically installed.')<|MERGE_RESOLUTION|>--- conflicted
+++ resolved
@@ -13,27 +13,22 @@
 with open('HISTORY.rst') as history_file:
     history = history_file.read()
 
-<<<<<<< HEAD
-requirements = ['numpy', 'gdal', 'shapely', 'scikit-image', 'matplotlib', 'geopandas', 'geoarray>=0.6.16',
-                'py_tools_ds>=0.12.1', 'plotly', 'cmocean', 'six', 'importlib'
-=======
 version = {}
 with open("arosics/version.py") as version_file:
     exec(version_file.read(), version)
 
 requirements = ['numpy', 'gdal', 'shapely', 'scikit-image', 'matplotlib', 'geopandas', 'geoarray>=0.8.0',
                 'py_tools_ds>=0.13.7', 'plotly', 'cmocean', 'six', 'folium>=0.6.0', 'geojson'
->>>>>>> fdfeb162
                 # 'pykrige'  # conda install --yes -c conda-forge pykrige
                 # 'pyfftw', # conda install --yes -c conda-forge pyfftw=0.10.4 ; \
                 # 'basemap', # conda install --yes -c conda-forge basemap; \
                 ]
 
 setup_requirements = [
-    'setuptools', 'importlib'
+    'setuptools'
 ]
 
-test_requirements = requirements + ['coverage', 'nose', 'nose-htmloutput', 'rednose', 'importlib']
+test_requirements = requirements + ['coverage', 'nose', 'nose-htmloutput', 'rednose']
 
 setup(
     name='arosics',

--- conflicted
+++ resolved
@@ -955,48 +955,11 @@
 
         return out_GA
 
-<<<<<<< HEAD
     def to_interpolated_raster(self,
                                metric: str = 'ABS_SHIFT',
                                method: str = 'Rbf'
                                ) -> np.ndarray:
         TPGI = Tie_Point_Grid_Interpolator(self)
-=======
-    def to_Raster_using_Kriging(self, attrName, skip_nodata=1, skip_nodata_col='ABS_SHIFT', outGridRes=None,
-                                fName_out=None, tilepos=None, tilesize=500, mp=None):
-
-        mp = False if self.CPUs == 1 else True
-        self._Kriging_sp(attrName, skip_nodata=skip_nodata, skip_nodata_col=skip_nodata_col,
-                         outGridRes=outGridRes, fName_out=fName_out, tilepos=tilepos)
-
-        # if mp:
-        #     tilepositions = UTL.get_image_tileborders([tilesize,tilesize],self.tgt_shape)
-        #     args_kwargs_dicts=[]
-        #     for tp in tilepositions:
-        #         kwargs_dict = {'skip_nodata':skip_nodata,'skip_nodata_col':skip_nodata_col,'outGridRes':outGridRes,
-        #                        'fName_out':fName_out,'tilepos':tp}
-        #         args_kwargs_dicts.append({'args':[attrName],'kwargs':kwargs_dict})
-        #     # self.kriged=[]
-        #     # for i in args_kwargs_dicts:
-        #     #     res = self.Kriging_mp(i)
-        #     #     self.kriged.append(res)
-        #     #     print(res)
-        #
-        #     with multiprocessing.Pool() as pool:
-        #        self.kriged = pool.map(self.Kriging_mp,args_kwargs_dicts)
-        #        pool.close()  # needed to make coverage work in multiprocessing
-        #        pool.join()
-        # else:
-        #     self.Kriging_sp(attrName,skip_nodata=skip_nodata,skip_nodata_col=skip_nodata_col,
-        #                     outGridRes=outGridRes,fName_out=fName_out,tilepos=tilepos)
-        res = self.kriged if mp else None
-        return res
-
-    def _Kriging_sp(self, attrName, skip_nodata=1, skip_nodata_col='ABS_SHIFT', outGridRes=None,
-                    fName_out=None, tilepos=None):
-        GDF = self.CoRegPoints_table
-        GDF2pass = GDF if not skip_nodata else GDF[GDF[skip_nodata_col] != self.outFillVal]
->>>>>>> 4094e1ac
 
         return TPGI.interpolate(metric=metric, method=method)
 
@@ -1370,6 +1333,8 @@
             #
             # with multiprocessing.Pool() as pool:
             #     data_full = pool.map(self._Kriging_mp, args_kwargs_dicts)
+            #     pool.close()  # needed to make coverage work in multiprocessing
+            #     pool.join()
 
         return data_full
 

# -*- coding: utf-8 -*-

# AROSICS - Automated and Robust Open-Source Image Co-Registration Software
#
# Copyright (C) 2017-2024
# - Daniel Scheffler (GFZ Potsdam, daniel.scheffler@gfz-potsdam.de)
# - Helmholtz Centre Potsdam - GFZ German Research Centre for Geosciences Potsdam,
#   Germany (https://www.gfz-potsdam.de/)
#
# This software was developed within the context of the GeoMultiSens project funded
# by the German Federal Ministry of Education and Research
# (project grant code: 01 IS 14 010 A-C).
#
# Licensed under the Apache License, Version 2.0 (the "License");
# you may not use this file except in compliance with the License.
# You may obtain a copy of the License at
#
#   https://www.apache.org/licenses/LICENSE-2.0
#
# Unless required by applicable law or agreed to in writing, software
# distributed under the License is distributed on an "AS IS" BASIS,
# WITHOUT WARRANTIES OR CONDITIONS OF ANY KIND, either express or implied.
# See the License for the specific language governing permissions and
# limitations under the License.

import os
from warnings import warn, catch_warnings, filterwarnings
from time import time
from typing import Optional
from sys import platform

# custom
from osgeo import gdal  # noqa
import numpy as np
from geopandas import GeoDataFrame
from pandas import DataFrame, Series, option_context
from shapely.geometry import Point
from matplotlib import pyplot as plt
from scipy.interpolate import RBFInterpolator, RegularGridInterpolator
from joblib import Parallel, delayed

# internal modules
from .CoReg import COREG
from py_tools_ds.geo.projection import isLocal
from py_tools_ds.io.pathgen import get_generic_outpath
from py_tools_ds.processing.progress_mon import ProgressBar
from py_tools_ds.geo.vector.conversion import points_to_raster
from geoarray import GeoArray

from .CoReg import GeoArray_CoReg  # noqa F401  # flake8 issue

__author__ = 'Daniel Scheffler'


class Tie_Point_Grid(object):
    """
    The 'Tie_Point_Grid' class applies the algorithm to detect spatial shifts to the overlap area of the input images.

    Spatial shifts are calculated for each point in grid of which the parameters can be adjusted using keyword
    arguments. Shift correction performs a polynomial transformation using te calculated shifts of each point in the
    grid as GCPs. Thus, 'Tie_Point_Grid' can be used to correct for locally varying geometric distortions of the target
    image.

    See help(Tie_Point_Grid) for documentation!
    """

    def __init__(self,
                 COREG_obj: COREG,
                 grid_res: float,
                 max_points: int = None,
                 outFillVal: int = -9999,
                 resamp_alg_calc: str = 'cubic',
                 tieP_filter_level: int = 3,
                 tieP_random_state: int = 0,
                 outlDetect_settings: dict = None,
                 dir_out: str = None,
                 CPUs: int = None,
                 progress: bool = True,
                 v: bool = False,
                 q: bool = False):
        """Get an instance of the 'Tie_Point_Grid' class.

        :param COREG_obj:
            an instance of COREG class

        :param grid_res:
            grid resolution in pixels of the target image (x-direction)

        :param max_points:
            maximum number of points used to find coregistration tie points

            NOTE: Points are selected randomly from the given point grid (specified by 'grid_res'). If the point does
            not provide enough points, all available points are chosen.

        :param outFillVal:
            if given the generated tie points grid is filled with this value in case no match could be found during
            co-registration (default: -9999)

        :param resamp_alg_calc:
            the resampling algorithm to be used for all warping processes during calculation of spatial shifts
            (valid algorithms: nearest, bilinear, cubic, cubic_spline, lanczos, average, mode, max, min, med, q1, q3)
            default: cubic (highly recommended)

        :param tieP_filter_level:
            filter tie points used for shift correction in different levels (default: 3).
            NOTE: lower levels are also included if a higher level is chosen

            - Level 0: no tie point filtering
            - Level 1: Reliability filtering
                       - filter all tie points out that have a low reliability according to internal tests
            - Level 2: SSIM filtering
                       - filters all tie points out where shift correction does not increase image similarity within
                         matching window (measured by mean structural similarity index)
            - Level 3: RANSAC outlier detection

        :param tieP_random_state:
            Tiepoint sampling random state (an integer corresponds to a fixed/pseudo-random state, None randomizes the result)

        :param outlDetect_settings:
            a dictionary with the settings to be passed to arosics.TiePointGrid.Tie_Point_Refiner.
            Available keys: min_reliability, rs_max_outlier, rs_tolerance, rs_max_iter, rs_exclude_previous_outliers,
            rs_timeout, rs_random_state, q. See documentation there.

        :param dir_out:
            output directory to be used for all outputs if nothing else is given to the individual methods

        :param CPUs:
            number of CPUs to use during calculation of tie points grid
            (default: None, which means 'all CPUs available')

        :param progress:
            show progress bars (default: True)

        :param v:
            verbose mode (default: False)

        :param q:
            quiet mode (default: False)
        """
        if not isinstance(COREG_obj, COREG):
            raise ValueError("'COREG_obj' must be an instance of COREG class.")

        self.COREG_obj = COREG_obj  # type: COREG
        self.grid_res = grid_res
        self.max_points = max_points
        self.outFillVal = outFillVal
        self.rspAlg_calc = resamp_alg_calc
        self.tieP_filter_level = tieP_filter_level
        self.tieP_random_state = tieP_random_state
        self.outlDetect_settings = outlDetect_settings or dict()
        self.dir_out = dir_out
        self.CPUs = CPUs
        self.v = v
        self.q = q if not v else False  # overridden by v
        self.progress = progress if not q else False  # overridden by q

        if 'q' not in self.outlDetect_settings:
            self.outlDetect_settings['q'] = self.q

        self.ref = self.COREG_obj.ref  # type: GeoArray_CoReg
        self.shift = self.COREG_obj.shift  # type: GeoArray_CoReg

        self.XY_points, self.XY_mapPoints = self._get_imXY__mapXY_points(self.grid_res)
        self._CoRegPoints_table = None  # set by self.CoRegPoints_table
        self._GCPList = None  # set by self.to_GCPList()

    @property
    def mean_x_shift_px(self):
        return self.CoRegPoints_table['X_SHIFT_PX'][self.CoRegPoints_table['X_SHIFT_PX'] != self.outFillVal].mean()

    @property
    def mean_y_shift_px(self):
        return self.CoRegPoints_table['Y_SHIFT_PX'][self.CoRegPoints_table['Y_SHIFT_PX'] != self.outFillVal].mean()

    @property
    def mean_x_shift_map(self):
        return self.CoRegPoints_table['X_SHIFT_M'][self.CoRegPoints_table['X_SHIFT_M'] != self.outFillVal].mean()

    @property
    def mean_y_shift_map(self):
        return self.CoRegPoints_table['Y_SHIFT_M'][self.CoRegPoints_table['Y_SHIFT_M'] != self.outFillVal].mean()

    @property
    def CoRegPoints_table(self):
        """Return a GeoDataFrame containing all the results from coregistration for all points in the tie point grid.

        Columns of the GeoDataFrame: 'geometry','POINT_ID','X_IM','Y_IM','X_MAP','Y_MAP','X_WIN_SIZE', 'Y_WIN_SIZE',
                                     'X_SHIFT_PX','Y_SHIFT_PX', 'X_SHIFT_M', 'Y_SHIFT_M', 'ABS_SHIFT' and 'ANGLE'
        """
        if self._CoRegPoints_table is not None:
            return self._CoRegPoints_table
        else:
            self._CoRegPoints_table = self.get_CoRegPoints_table()
            return self._CoRegPoints_table

    @CoRegPoints_table.setter
    def CoRegPoints_table(self, CoRegPoints_table):
        self._CoRegPoints_table = CoRegPoints_table

    @property
    def GCPList(self):
        """Return a list of GDAL compatible GCP objects."""
        if self._GCPList:
            return self._GCPList
        else:
            self._GCPList = self.to_GCPList()
            return self._GCPList

    @GCPList.setter
    def GCPList(self, GCPList):
        self._GCPList = GCPList

    def _get_imXY__mapXY_points(self, grid_res):
        """Return a numpy array containing possible positions for coregistration tie points.

        NOTE: The returned positions are dependent from the given grid resolution.

        :param grid_res:
        :return:
        """
        if not self.q:
            print('Initializing tie points grid...')

        Xarr, Yarr = np.meshgrid(np.arange(0, self.shift.shape[1] + grid_res, grid_res),
                                 np.arange(0, self.shift.shape[0] + grid_res, grid_res))

        mapXarr = np.full_like(Xarr, self.shift.gt[0], dtype=np.float64) + Xarr * self.shift.gt[1]
        mapYarr = np.full_like(Yarr, self.shift.gt[3], dtype=np.float64) - Yarr * abs(self.shift.gt[5])

        XY_points = np.empty((Xarr.size, 2), Xarr.dtype)
        XY_points[:, 0] = Xarr.flat
        XY_points[:, 1] = Yarr.flat

        XY_mapPoints = np.empty((mapXarr.size, 2), mapXarr.dtype)
        XY_mapPoints[:, 0] = mapXarr.flat
        XY_mapPoints[:, 1] = mapYarr.flat

        assert XY_points.shape == XY_mapPoints.shape

        return XY_points, XY_mapPoints

    def _exclude_bad_XYpos(self, GDF):
        """Exclude all points outside the image overlap area and where the bad data mask is True (if given).

        :param GDF:     <geopandas.GeoDataFrame> must include the columns 'X_MAP' and 'Y_MAP'
        :return:
        """
        from skimage.measure import points_in_poly  # import here to avoid static TLS ImportError

        # exclude all points outside of overlap area
        inliers = points_in_poly(self.XY_mapPoints,
                                 np.swapaxes(np.array(self.COREG_obj.overlap_poly.exterior.coords.xy), 0, 1))
        GDF = GDF[inliers].copy()
        # GDF = GDF[GDF['geometry'].within(self.COREG_obj.overlap_poly.simplify(tolerance=15))] # works but much slower

        assert not GDF.empty, 'No coregistration point could be placed within the overlap area. Check your input data!'

        # exclude all points where bad data mask is True (e.g. points on clouds etc.)
        orig_len_GDF = len(GDF)  # length of GDF after dropping all points outside the overlap polygon
        mapXY = np.array(GDF.loc[:, ['X_MAP', 'Y_MAP']])
        GDF['REF_BADDATA'] = self.COREG_obj.ref.mask_baddata.read_pointData(mapXY) \
            if self.COREG_obj.ref.mask_baddata is not None else False
        GDF['TGT_BADDATA'] = self.COREG_obj.shift.mask_baddata.read_pointData(mapXY).flatten().astype(bool) \
            if self.COREG_obj.shift.mask_baddata is not None else False
        GDF = GDF[(~GDF['REF_BADDATA']) & (~GDF['TGT_BADDATA'])]
        if self.COREG_obj.ref.mask_baddata is not None or self.COREG_obj.shift.mask_baddata is not None:
            if not self.q:
                if not GDF.empty:
                    print(f'With respect to the provided bad data mask(s) {orig_len_GDF - len(GDF)} points of '
                          f'initially {orig_len_GDF} have been excluded.')
                else:
                    warn('With respect to the provided bad data mask(s) no coregistration point could be '
                         'placed within an image area usable for coregistration.')

        return GDF

    @staticmethod
    def _get_spatial_shifts(imref, im2shift, point_id, **coreg_kwargs):
        with catch_warnings(record=True) as w:
            # run CoReg
            CR = COREG(imref, im2shift, CPUs=1, **coreg_kwargs)
            CR.calculate_spatial_shifts()

        # fetch results
        last_err = CR.tracked_errors[-1] if CR.tracked_errors else None
        win_sz_y, win_sz_x = CR.matchBox.imDimsYX if CR.matchBox else (None, None)
        rec_warnings = list(set([repr(wi.message) for wi in w]))
        CR_res = [win_sz_x, win_sz_y, CR.x_shift_px, CR.y_shift_px, CR.x_shift_map, CR.y_shift_map,
                  CR.vec_length_map, CR.vec_angle_deg, CR.ssim_orig, CR.ssim_deshifted, CR.ssim_improved,
                  CR.shift_reliability, last_err, rec_warnings]

        return [point_id] + CR_res

    def get_CoRegPoints_table(self):
        assert self.XY_points is not None and self.XY_mapPoints is not None

        # create a dataframe containing 'geometry','POINT_ID','X_IM','Y_IM','X_MAP','Y_MAP'
        # (convert imCoords to mapCoords
        XYarr2PointGeom = np.vectorize(lambda X, Y: Point(X, Y), otypes=[Point])
        geomPoints = np.array(XYarr2PointGeom(self.XY_mapPoints[:, 0], self.XY_mapPoints[:, 1]))

        crs = self.COREG_obj.shift.prj if not isLocal(self.COREG_obj.shift.prj) else None

        GDF = GeoDataFrame(index=range(len(geomPoints)),
                           crs=crs,
                           columns=['geometry', 'POINT_ID', 'X_IM', 'Y_IM', 'X_MAP', 'Y_MAP'])
        GDF['geometry'] = geomPoints
        GDF['POINT_ID'] = range(len(geomPoints))
        GDF[['X_IM', 'Y_IM']] = self.XY_points
        GDF[['X_MAP', 'Y_MAP']] = self.XY_mapPoints

        # exclude offsite points and points on bad data mask
        GDF = self._exclude_bad_XYpos(GDF)
        if GDF.empty:
            self.CoRegPoints_table = GDF
            return self.CoRegPoints_table

        # choose a random subset of points if a maximum number has been given
        if self.max_points and len(GDF) > self.max_points:
            GDF = GDF.sample(self.max_points, random_state = self.tieP_random_state).copy()

        # equalize pixel grids in order to save warping time
        if len(GDF) > 100:
            # NOTE: actually grid res should be also changed here because self.shift.xgsd changes and grid res is
            # connected to that
            self.COREG_obj.equalize_pixGrids()
            self.ref = self.COREG_obj.ref
            self.shift = self.COREG_obj.shift

        # validate reference and target image inputs
        assert self.ref.footprint_poly  # this also checks for mask_nodata and nodata value
        assert self.shift.footprint_poly

        # ensure the input arrays for CoReg are in memory -> otherwise the code will get stuck in multiprocessing if
        # neighboured matching windows overlap during reading from disk!!
        self.ref.cache_array_subset(
            [self.COREG_obj.ref.band4match])  # only sets geoArr._arr_cache; does not change number of bands
        self.shift.cache_array_subset([self.COREG_obj.shift.band4match])

        print(f"Calculating tie point grid ({len(GDF)} points) using {self.CPUs} CPU cores...")
        results = []
        bar = ProgressBar(prefix='\tprogress:')

        # multiprocessing backend is slightly faster on Linux but can only return a list (no progress)
        if platform != 'win32' and (not self.progress or self.q):
            kw_parallel = dict(backend='multiprocessing', return_as='list')
        else:
            kw_parallel = dict(backend='loky', return_as='generator')

        with catch_warnings():
            # mute this Python 3.12 deadlock warning as it appears to be a false-alarm in this case,
            # see https://git.gfz-potsdam.de/danschef/arosics/-/issues/117
            filterwarnings(
                "ignore", category=DeprecationWarning, message=".*may lead to deadlocks in the child.*")

            # already warned within COREG_LOCAL initialization
            filterwarnings(
                "ignore", category=UserWarning, message=".*window size.*rather small value.*")

            for i, res in enumerate(
                Parallel(n_jobs=self.CPUs, **kw_parallel)(
                    delayed(self._get_spatial_shifts)(
                        self.ref,
                        self.shift,
                        point_id,
                        wp=self.XY_mapPoints[point_id],
                        ws=self.COREG_obj.win_size_XY,
                        resamp_alg_calc=self.rspAlg_calc,
                        footprint_poly_ref=self.COREG_obj.ref.poly,
                        footprint_poly_tgt=self.COREG_obj.shift.poly,
                        r_b4match=self.ref.band4match + 1,  # internally indexing from 0
                        s_b4match=self.shift.band4match + 1,  # internally indexing from 0
                        max_iter=self.COREG_obj.max_iter,
                        max_shift=self.COREG_obj.max_shift,
                        nodata=(self.COREG_obj.ref.nodata, self.COREG_obj.shift.nodata),
                        force_quadratic_win=self.COREG_obj.force_quadratic_win,
                        binary_ws=self.COREG_obj.bin_ws,
                        v=False,  # True leads to massive STDOUT
                        q=True,  # True leads to massive STDOUT
                        ignore_errors=True
                    ) for point_id in GDF.index
                )
            ):
                results.append(res)

                if self.progress and not self.q:
                    bar.print_progress(percent=(i + 1) / len(GDF) * 100)

        # merge results with GDF
        # NOTE: We use a pandas.DataFrame here because the geometry column is missing.
        #       GDF.astype(...) fails with geopandas>0.6.0 if the geometry columns is missing.
        records = DataFrame(results,
                            columns=['POINT_ID', 'X_WIN_SIZE', 'Y_WIN_SIZE', 'X_SHIFT_PX', 'Y_SHIFT_PX', 'X_SHIFT_M',
                                     'Y_SHIFT_M', 'ABS_SHIFT', 'ANGLE', 'SSIM_BEFORE', 'SSIM_AFTER',
                                     'SSIM_IMPROVED', 'RELIABILITY', 'LAST_ERR', 'WARNINGS'])

        if not self.q:
            self._summarize_warnings(records.WARNINGS.values)

        # merge DataFrames
        GDF = GDF.merge(records, on='POINT_ID', how="inner")
        GDF = GDF.fillna(self.outFillVal)

        n_matches = len(GDF[GDF.LAST_ERR == int(self.outFillVal)])

        if not self.q:
            print(f"Found {n_matches} matches.")

        # filter tie points according to given filter level
        if n_matches > 0 and self.tieP_filter_level > 0:
            if not self.q:
                print('Performing validity checks...')
            TPR = Tie_Point_Refiner(GDF[GDF.ABS_SHIFT != self.outFillVal], **self.outlDetect_settings)
            GDF_filt, new_columns = TPR.run_filtering(level=self.tieP_filter_level)
            GDF = GDF.merge(GDF_filt[['POINT_ID'] + new_columns], on='POINT_ID', how="outer")

        GDF = GDF.replace([np.nan, None], int(self.outFillVal))  # fillna fails with geopandas==0.6.0

        self.CoRegPoints_table = GDF

        if not self.q:
            if n_matches == 0 or GDF.empty:
                warn('No valid GCPs could by identified.')
            else:
                if self.tieP_filter_level > 0:
                    print(f"{len(GDF[GDF.OUTLIER.__eq__(False)])} valid tie points remain after filtering.")

        return self.CoRegPoints_table

    @staticmethod
    def _summarize_warnings(recorded_warnings: np.ndarray):
        """Raise a warning that summarizes all warnings recorded during tie point computation."""
        df_warnings = DataFrame([i[0] for i in recorded_warnings.reshape(-1, 1)])

        if not df_warnings.empty:
            warnings_2d = df_warnings.to_numpy().astype(str)
            unique_warnings = [i for i in np.unique(warnings_2d) if i != 'None']

            sum_strings = []
            for i, w in enumerate(unique_warnings):
                count = np.any(warnings_2d == w, axis=1).sum()
                perc = int(np.ceil(count / warnings_2d.shape[0] * 100))
                sum_strings.append(f"- {count}x (for ~{perc}% of all tie point candidates): \t'{w}'")

            warn("The following warnings were recorded during tie point computation:\n" +
                 '\n'.join(sum_strings),
                 UserWarning)

    def calc_rmse(self, include_outliers: bool = False) -> float:
        """Calculate root-mean-square error of absolute shifts from the tie point grid.

        :param include_outliers:    whether to include tie points that have been marked as false-positives (if present)
        """
        if self.CoRegPoints_table.empty:
            raise RuntimeError('Cannot compute the RMSE because no tie points were found at all.')

        tbl = self.CoRegPoints_table
        tbl = tbl if include_outliers else tbl[tbl['OUTLIER'] == 0].copy() if 'OUTLIER' in tbl.columns else tbl

        if not include_outliers and tbl.empty:
            raise RuntimeError('Cannot compute the RMSE because all tie points are flagged as false-positives.')

        shifts = np.array(tbl['ABS_SHIFT'])
        shifts_sq = [i * i for i in shifts if i != self.outFillVal]

        return np.sqrt(sum(shifts_sq) / len(shifts_sq))

    def calc_overall_ssim(self,
                          include_outliers: bool = False,
                          after_correction: bool = True
                          ) -> float:
        """Calculate the median value of all SSIM values contained in tie point grid.

        :param include_outliers:    whether to include tie points that have been marked as false-positives
        :param after_correction:    whether to compute median SSIM before correction or after
        """
        if self.CoRegPoints_table.empty:
            raise RuntimeError('Cannot compute the overall SSIM because no tie points were found at all.')

        tbl = self.CoRegPoints_table
        tbl = tbl if include_outliers else tbl[tbl['OUTLIER'] == 0].copy()

        if not include_outliers and tbl.empty:
            raise RuntimeError('Cannot compute the overall SSIM because all tie points are flagged as false-positives.')

        ssim_col = np.array(tbl['SSIM_AFTER' if after_correction else 'SSIM_BEFORE'])
        ssim_col = [i * i for i in ssim_col if i != self.outFillVal]

        return float(np.median(ssim_col))

    def calc_overall_stats(self, include_outliers: bool = False) -> dict:
        """Calculate statistics like RMSE, MSE, MAE, ... from the tie point grid.

        Full list of returned statistics:

        - N_TP:                 number of tie points
        - N_VALID_TP:           number of valid tie points
        - N_INVALID_TP:         number of invalid tie points (false-positives)
        - PERC_VALID_TP:        percentage of valid tie points
        - RMSE_M:               root mean squared error of absolute shift vector length in map units
        - RMSE_X_M:             root mean squared error of shift vector length in x-direction in map units
        - RMSE_Y_M:             root mean squared error of shift vector length in y-direction in map units
        - RMSE_X_PX:            root mean squared error of shift vector length in x-direction in pixel units
        - RMSE_Y_PX:            root mean squared error of shift vector length in y-direction in pixel units
        - MSE_M:                mean squared error of absolute shift vector length in map units
        - MSE_X_M:              mean squared error of shift vector length in x-direction in map units
        - MSE_Y_M:              mean squared error of shift vector length in y-direction in map units
        - MSE_X_PX:             mean squared error of shift vector length in x-direction in pixel units
        - MSE_Y_PX:             mean squared error of shift vector length in y-direction in pixel units
        - MAE_M:                mean absolute error of absolute shift vector length in map units
        - MAE_X_M:              mean absolute error of shift vector length in x-direction in map units
        - MAE_Y_M:              mean absolute error of shift vector length in y-direction in map units
        - MAE_X_PX:             mean absolute error of shift vector length in x-direction in pixel units
        - MAE_Y_PX:             mean absolute error of shift vector length in y-direction in pixel units
        - MEAN_ABS_SHIFT:       mean absolute shift vector length in map units
        - MEAN_X_SHIFT_M:       mean shift vector length in x-direction in map units
        - MEAN_Y_SHIFT_M:       mean shift vector length in y-direction in map units
        - MEAN_X_SHIFT_PX:      mean shift vector length in x-direction in pixel units
        - MEAN_Y_SHIFT_PX:      mean shift vector length in y-direction in pixel units
        - MEAN_ANGLE:           mean direction of the shift vectors in degrees from north
        - MEAN_SSIM_BEFORE:     mean structural similatity index within each matching window before co-registration
        - MEAN_SSIM_AFTER:      mean structural similatity index within each matching window after co-registration
        - MEAN_RELIABILITY:     mean tie point reliability in percent
        - MEDIAN_ABS_SHIFT:     median absolute shift vector length in map units
        - MEDIAN_X_SHIFT_M:     median shift vector length in x-direction in map units
        - MEDIAN_Y_SHIFT_M:     median shift vector length in y-direction in map units
        - MEDIAN_X_SHIFT_PX:    median shift vector length in x-direction in pixel units
        - MEDIAN_Y_SHIFT_PX:    median shift vector length in y-direction in pixel units
        - MEDIAN_ANGLE:         median direction of the shift vectors in degrees from north
        - MEDIAN_SSIM_BEFORE:   median structural similatity index within each matching window before co-registration
        - MEDIAN_SSIM_AFTER:    median structural similatity index within each matching window after co-registration
        - MEDIAN_RELIABILITY:   median tie point reliability in percent
        - STD_ABS_SHIFT:        standard deviation of absolute shift vector length in map units
        - STD_X_SHIFT_M:        standard deviation of shift vector length in x-direction in map units
        - STD_Y_SHIFT_M:        standard deviation of shift vector length in y-direction in map units
        - STD_X_SHIFT_PX:       standard deviation of shift vector length in x-direction in pixel units
        - STD_Y_SHIFT_PX:       standard deviation of shift vector length in y-direction in pixel units
        - STD_ANGLE:            standard deviation of direction of the shift vectors in degrees from north
        - STD_SSIM_BEFORE:      standard deviation of structural similatity index within each matching window before
                                co-registration
        - STD_SSIM_AFTER:       standard deviation of structural similatity index within each matching window after
                                co-registration
        - STD_RELIABILITY:      standard deviation of tie point reliability in percent
        - MIN_ABS_SHIFT:        minimal absolute shift vector length in map units
        - MIN_X_SHIFT_M:        minimal shift vector length in x-direction in map units
        - MIN_Y_SHIFT_M:        minimal shift vector length in y-direction in map units
        - MIN_X_SHIFT_PX:       minimal shift vector length in x-direction in pixel units
        - MIN_Y_SHIFT_PX:       minimal shift vector length in y-direction in pixel units
        - MIN_ANGLE:            minimal direction of the shift vectors in degrees from north
        - MIN_SSIM_BEFORE:      minimal structural similatity index within each matching window before co-registration
        - MIN_SSIM_AFTER:       minimal structural similatity index within each matching window after co-registration
        - MIN_RELIABILITY:      minimal tie point reliability in percent
        - MIN_ABS_SHIFT:        maximal absolute shift vector length in map units
        - MAX_X_SHIFT_M:        maximal shift vector length in x-direction in map units
        - MAX_Y_SHIFT_M:        maximal shift vector length in y-direction in map units
        - MAX_X_SHIFT_PX:       maximal shift vector length in x-direction in pixel units
        - MAX_Y_SHIFT_PX:       maximal shift vector length in y-direction in pixel units
        - MAX_ANGLE:            maximal direction of the shift vectors in degrees from north
        - MAX_SSIM_BEFORE:      maximal structural similatity index within each matching window before co-registration
        - MAX_SSIM_AFTER:       maximal structural similatity index within each matching window after co-registration
        - MAX_RELIABILITY:      maximal tie point reliability in percent

        :param include_outliers:    whether to include tie points that have been marked as false-positives (if present)
        """
        if self.CoRegPoints_table.empty:
            raise RuntimeError('Cannot compute overall statistics because no tie points were found at all.')

        tbl = self.CoRegPoints_table

        n_tiepoints = sum(tbl['ABS_SHIFT'] != self.outFillVal)
        n_outliers = sum(tbl['OUTLIER'] == 1)

        tbl = tbl if include_outliers else tbl[tbl['OUTLIER'] == 0].copy() if 'OUTLIER' in tbl.columns else tbl
        tbl = tbl.copy().mask(tbl == self.outFillVal)  # sets it to np.nan

        if not include_outliers and tbl.empty:
            raise RuntimeError('Cannot compute overall statistics '
                               'because all tie points are flagged as false-positives.')

        def RMSE(shifts):
            shifts_sq = shifts ** 2
            return np.sqrt(sum(shifts_sq) / len(shifts_sq))

        def MSE(shifts):
            shifts_sq = shifts ** 2
            return sum(shifts_sq) / len(shifts_sq)

        def MAE(shifts):
            shifts_abs = np.abs(shifts)
            return sum(shifts_abs) / len(shifts_abs)

        abs_shift, x_shift_m, y_shift_m, x_shift_px, y_shift_px, angle, ssim_before, ssim_after, reliability = \
            [tbl[k].dropna().values for k in ['ABS_SHIFT', 'X_SHIFT_M', 'Y_SHIFT_M', 'X_SHIFT_PX', 'Y_SHIFT_PX',
                                              'ANGLE', 'SSIM_BEFORE', 'SSIM_AFTER', 'RELIABILITY']]

        stats = dict(
            N_TP=n_tiepoints,
            N_VALID_TP=len(abs_shift),
            N_INVALID_TP=n_outliers,
            PERC_VALID_TP=(n_tiepoints - n_outliers) / n_tiepoints * 100,

            RMSE_M=RMSE(abs_shift),
            RMSE_X_M=RMSE(x_shift_m),
            RMSE_Y_M=RMSE(y_shift_m),
            RMSE_X_PX=RMSE(x_shift_px),
            RMSE_Y_PX=RMSE(y_shift_px),

            MSE_M=MSE(abs_shift),
            MSE_X_M=MSE(x_shift_m),
            MSE_Y_M=MSE(y_shift_m),
            MSE_X_PX=MSE(x_shift_px),
            MSE_Y_PX=MSE(y_shift_px),

            MAE_M=MAE(abs_shift),
            MAE_X_M=MAE(x_shift_m),
            MAE_Y_M=MAE(y_shift_m),
            MAE_X_PX=MAE(x_shift_px),
            MAE_Y_PX=MAE(y_shift_px),
        )

        for stat, func in zip(['mean', 'median', 'std', 'min', 'max'],
                              [np.mean, np.median, np.std, np.min, np.max]):
            for n in ['abs_shift', 'x_shift_m', 'y_shift_m', 'x_shift_px', 'y_shift_px',
                      'angle', 'ssim_before', 'ssim_after', 'reliability']:

                vals = locals()[n]
                stats[f'{stat}_{n}'.upper()] = func(vals)

        return stats

    def plot_shift_distribution(self,
                                include_outliers: bool = True,
                                unit: str = 'm',
                                interactive: bool = False,
                                figsize: tuple = None,
                                xlim: list = None,
                                ylim: list = None,
                                fontsize: int = 12,
                                title: str = 'shift distribution',
                                savefigPath: str = '',
                                savefigDPI: int = 96,
                                showFig: bool = True,
                                return_fig: bool = False
                                ) -> tuple:
        """Create a 2D scatterplot containing the distribution of calculated X/Y-shifts.

        :param include_outliers:    whether to include tie points that have been marked as false-positives
        :param unit:                'm' for meters or 'px' for pixels (default: 'm')
        :param interactive:         whether to use interactive mode (uses plotly for visualization)
        :param figsize:             (xdim, ydim)
        :param xlim:                [xmin, xmax]
        :param ylim:                [ymin, ymax]
        :param fontsize:            size of all used fonts
        :param title:               the title to be plotted above the figure
        :param savefigPath:         path where to save the figure
        :param savefigDPI:          DPI resolution of the output figure when saved to disk
        :param showFig:             whether to show or to hide the figure
        :param return_fig:          whether to return the figure and axis objects
        """
        if unit not in ['m', 'px']:
            raise ValueError(f"Parameter 'unit' must have the value 'm' (meters) or 'px' (pixels)! Got {unit}.")

        if self.CoRegPoints_table.empty:
            raise RuntimeError('Shift distribution cannot be plotted because no tie points were found at all.')

        tbl = self.CoRegPoints_table
        tbl = tbl[tbl['ABS_SHIFT'] != self.outFillVal]
        tbl_il = tbl[tbl['OUTLIER'] == 0].copy() if 'OUTLIER' in tbl.columns else tbl
        tbl_ol = tbl[tbl['OUTLIER']].copy() if 'OUTLIER' in tbl.columns else None
        x_attr = 'X_SHIFT_M' if unit == 'm' else 'X_SHIFT_PX'
        y_attr = 'Y_SHIFT_M' if unit == 'm' else 'Y_SHIFT_PX'
        rmse = self.calc_rmse(include_outliers=False)  # always exclude outliers when calculating RMSE
        figsize = figsize if figsize else (10, 10)

        if interactive:
            from plotly.offline import iplot, init_notebook_mode
            import plotly.graph_objs as go
            # FIXME outliers are not plotted

            init_notebook_mode(connected=True)

            # Create a trace
            trace = go.Scatter(
                x=tbl_il[x_attr],
                y=tbl_il[y_attr],
                mode='markers'
            )

            data = [trace]

            # Plot and embed in ipython notebook!
            iplot(data, filename='basic-scatter')

            return None, None

        else:
            fig = plt.figure(figsize=figsize)
            ax = fig.add_subplot(111)

            if include_outliers and 'OUTLIER' in tbl.columns:
                ax.scatter(tbl_ol[x_attr], tbl_ol[y_attr], marker='+', c='r', label='false-positives')
            ax.scatter(tbl_il[x_attr], tbl_il[y_attr], marker='+', c='g', label='valid tie points')

            # set axis limits
            if not xlim:
                xmax = np.abs(tbl_il[x_attr]).max()
                xlim = [-xmax, xmax]
            if not ylim:
                ymax = np.abs(tbl_il[y_attr]).max()
                ylim = [-ymax, ymax]
            ax.set_xlim(xlim)
            ax.set_ylim(ylim)

            # add text box containing RMSE of plotted shifts
            xlim, ylim = ax.get_xlim(), ax.get_ylim()
            ax.text(xlim[1] - (xlim[1] / 20), -ylim[1] + (ylim[1] / 20),
                    f'RMSE:  {np.round(rmse, 2)} m / {np.round(rmse / self.shift.xgsd, 2)} px',
                    ha='right', va='bottom', fontsize=fontsize, bbox=dict(facecolor='w', pad=None, alpha=0.8))

            # add grid and increase linewidth of middle line
            ax.grid(visible=True)
            ax.spines["right"].set_visible(True)
            ax.spines["top"].set_visible(True)
            xgl = ax.get_xgridlines()
            middle_xgl = xgl[int(np.median(np.array(range(len(xgl)))))]
            middle_xgl.set_linewidth(2)
            middle_xgl.set_linestyle('-')
            ygl = ax.get_ygridlines()
            middle_ygl = ygl[int(np.median(np.array(range(len(ygl)))))]
            middle_ygl.set_linewidth(2)
            middle_ygl.set_linestyle('-')

            # set title and adjust tick labels
            ax.set_title(title, fontsize=fontsize)
            [tick.label1.set_fontsize(fontsize) for tick in ax.xaxis.get_major_ticks()]
            [tick.label1.set_fontsize(fontsize) for tick in ax.yaxis.get_major_ticks()]
            ax.set_xlabel(f"x-shift [{'meters' if unit == 'm' else 'pixels'}]", fontsize=fontsize)
            ax.set_ylabel(f"y-shift [{'meters' if unit == 'm' else 'pixels'}]", fontsize=fontsize)

            # add legend with labels in the right order
            handles, labels = ax.get_legend_handles_labels()
            leg = plt.legend(reversed(handles), reversed(labels), fontsize=fontsize, loc='upper right', scatterpoints=3)
            leg.get_frame().set_edgecolor('black')

            # remove white space around the figure
            fig.subplots_adjust(top=.94, bottom=.06, right=.96, left=.09)

            if savefigPath:
                fig.savefig(savefigPath, dpi=savefigDPI, pad_inches=0.3, bbox_inches='tight')

            if return_fig:
                return fig, ax

            if showFig and not self.q:
                plt.show(block=True)
            else:
                plt.close(fig)

    def dump_CoRegPoints_table(self, path_out=None):
        if self.CoRegPoints_table.empty:
            raise RuntimeError('Cannot dump tie points table because it is empty.')

        path_out = path_out if path_out else \
            get_generic_outpath(dir_out=self.dir_out,
                                fName_out=f"CoRegPoints_table"
                                          f"_grid{self.grid_res}"
                                          f"_ws({self.COREG_obj.win_size_XY[0]}_{self.COREG_obj.win_size_XY[1]})"
                                          f"__T_{self.shift.basename}"
                                          f"__R_{self.ref.basename}.pkl")
        if not self.q:
            print(f'Writing {path_out} ...')
        self.CoRegPoints_table.to_pickle(path_out)

    def to_GCPList(self):
        # get copy of tie points grid without no data
        try:
            GDF = self.CoRegPoints_table.loc[self.CoRegPoints_table.ABS_SHIFT != self.outFillVal, :].copy()
        except AttributeError:
            # self.CoRegPoints_table has no attribute 'ABS_SHIFT' because all points have been excluded
            return []

        if getattr(GDF, 'empty'):  # GDF.empty returns AttributeError
            return []
        else:
            # exclude all points flagged as outliers
            if 'OUTLIER' in GDF.columns:
                GDF = GDF[GDF.OUTLIER.__eq__(False)].copy()
            avail_TP = len(GDF)

            if not avail_TP:
                # no point passed all validity checks
                return []

            if avail_TP > 7000:
<<<<<<< HEAD
                GDF = GDF.sample(7000, random_state = self.tieP_random_state)
                warn('By far not more than 7000 tie points can be used for warping within a limited '
                     'computation time (due to a GDAL bottleneck). Thus these 7000 points are randomly chosen '
                     'out of the %s available tie points.' % avail_TP)
=======
                GDF = GDF.sample(7000)
                warn(f'By far not more than 7000 tie points can be used for warping within a limited '
                     f'computation time (due to a GDAL bottleneck). Thus these 7000 points are randomly chosen '
                     f'out of the {avail_TP} available tie points.')
>>>>>>> d422f159

            # calculate GCPs
            GDF['X_MAP_new'] = GDF.X_MAP + GDF.X_SHIFT_M
            GDF['Y_MAP_new'] = GDF.Y_MAP + GDF.Y_SHIFT_M
            GDF['GCP'] = GDF.apply(lambda GDF_row: gdal.GCP(GDF_row.X_MAP_new,
                                                            GDF_row.Y_MAP_new,
                                                            0,
                                                            GDF_row.X_IM,
                                                            GDF_row.Y_IM),
                                   axis=1)
            self.GCPList = GDF.GCP.tolist()

            return self.GCPList

    def test_if_singleprocessing_equals_multiprocessing_result(self):
        # RANSAC filtering always produces different results because it includes random sampling
        self.tieP_filter_level = 1

        self.CPUs = None
        dataframe = self.get_CoRegPoints_table()
        mp_out = np.empty_like(dataframe.values)
        mp_out[:] = dataframe.values
        self.CPUs = 1
        dataframe = self.get_CoRegPoints_table()
        sp_out = np.empty_like(dataframe.values)
        sp_out[:] = dataframe.values

        return np.array_equal(sp_out, mp_out)

    def _get_line_by_PID(self, PID):
        return self.CoRegPoints_table.loc[PID, :]

    def _get_lines_by_PIDs(self, PIDs):
        assert isinstance(PIDs, list)
        lines = np.zeros((len(PIDs), self.CoRegPoints_table.shape[1]))
        for i, PID in enumerate(PIDs):
            lines[i, :] = self.CoRegPoints_table[self.CoRegPoints_table['POINT_ID'] == PID]
        return lines

    def to_PointShapefile(self,
                          path_out: str = None,
                          skip_nodata: bool = True,
                          skip_nodata_col: str = 'ABS_SHIFT',
                          skip_outliers: bool = False
                          ) -> None:
        """Write the calculated tie point grid to a point shapefile (e.g., for visualization by a GIS software).

        NOTE: The shapefile uses Tie_Point_Grid.CoRegPoints_table as attribute table.

        :param path_out:         <str> the output path. If not given, it is automatically defined.
        :param skip_nodata:      <bool> whether to skip all points where no valid match could be found
        :param skip_nodata_col:  <str> determines which column of Tie_Point_Grid.CoRegPoints_table is used to
                                 identify points where no valid match could be found
        :param skip_outliers:    <bool> whether to exclude all tie points that have been flagged as outlier
                                 (false-positive)
        """
        if self.CoRegPoints_table.empty:
            raise RuntimeError('Cannot save a point shapefile because no tie points were found at all.')

        GDF2pass = self.CoRegPoints_table

        if skip_nodata:
            GDF2pass = GDF2pass[GDF2pass[skip_nodata_col] != self.outFillVal].copy()
        else:
            # use the error representation (including error type) instead of only the error message
            GDF2pass.LAST_ERR = GDF2pass.apply(lambda GDF_row: repr(GDF_row.LAST_ERR), axis=1)

        if skip_outliers:
            GDF2pass = GDF2pass[~GDF2pass['OUTLIER'].__eq__(True)].copy()

        # replace boolean values (cannot be written)
        with option_context('future.no_silent_downcasting', True):
            GDF2pass = GDF2pass.replace({True: 1, False: 0}).infer_objects().copy()  # allow to "infer better dtypes"

        for col in GDF2pass.columns:
            if GDF2pass[col].dtype == bool:
                GDF2pass[col] = GDF2pass[col].astype(int)

        path_out = path_out if path_out else \
            get_generic_outpath(dir_out=os.path.join(self.dir_out, 'CoRegPoints'),
                                fName_out=f"CoRegPoints"
                                          f"_grid{self.grid_res}"
                                          f"_ws({self.COREG_obj.win_size_XY[0]}_{self.COREG_obj.win_size_XY[1]})"
                                          f"__T_{self.shift.basename}"
                                          f"__R_{self.ref.basename}.shp")
        if not self.q:
            print(f'Writing {path_out} ...')

        with catch_warnings():
            filterwarnings("ignore", message=".*Normalized/laundered field name:.*")

            GDF2pass.to_file(path_out)

    def to_vectorfield(self, path_out: str = None, fmt: str = None, mode: str = 'md') -> GeoArray:
        """Save the calculated X-/Y-shifts to a 2-band raster file that can be used to visualize a vectorfield.

        NOTE: For example ArcGIS is able to visualize such 2-band raster files as a vectorfield.

        :param path_out:    the output path. If not given, it is automatically defined.
        :param fmt:         output raster format string
        :param mode:        The mode how the output is written ('uv' or 'md'; default: 'md')
                            - 'uv': outputs X-/Y shifts
                            - 'md': outputs magnitude and direction
        """
        assert mode in ['uv', 'md'], f"'mode' must be either 'uv' (outputs X-/Y shifts) or 'md' " \
                                     f"(outputs magnitude and direction)'. Got {mode}."
        attr_b1 = 'X_SHIFT_M' if mode == 'uv' else 'ABS_SHIFT'
        attr_b2 = 'Y_SHIFT_M' if mode == 'uv' else 'ANGLE'

        if self.CoRegPoints_table.empty:
            raise RuntimeError('Cannot save the vector field because no tie points were found at all.')

        xshift_arr, gt, prj = points_to_raster(points=self.CoRegPoints_table['geometry'],
                                               values=self.CoRegPoints_table[attr_b1],
                                               tgt_res=self.shift.xgsd * self.grid_res,
                                               prj=self.CoRegPoints_table.crs.to_wkt(),
                                               fillVal=self.outFillVal)

        yshift_arr, gt, prj = points_to_raster(points=self.CoRegPoints_table['geometry'],
                                               values=self.CoRegPoints_table[attr_b2],
                                               tgt_res=self.shift.xgsd * self.grid_res,
                                               prj=self.CoRegPoints_table.crs.to_wkt(),
                                               fillVal=self.outFillVal)

        out_GA = GeoArray(np.dstack([xshift_arr, yshift_arr]), gt, prj, nodata=self.outFillVal)

        path_out = path_out if path_out else \
            get_generic_outpath(dir_out=os.path.join(self.dir_out, 'CoRegPoints'),
                                fName_out=f"CoRegVectorfield{self.grid_res}"
                                          f"_ws({self.COREG_obj.win_size_XY[0]}_{self.COREG_obj.win_size_XY[1]})"
                                          f"__T_{self.shift.basename}"
                                          f"__R_{self.ref.basename}.tif")

        out_GA.save(path_out, fmt=fmt if fmt else 'Gtiff')

        return out_GA

    def to_interpolated_raster(self,
                               metric: str = 'ABS_SHIFT',
                               method: str = 'RBF',
                               plot_result: bool = False,
                               lowres_spacing: int = 5,
                               v: bool = False
                               ) -> np.ndarray:
        """Interpolate the point data of the given metric into space.

        :param metric:          metric name to interpolate, i.e., one of the column names of
                                Tie_Point_Grid.CoRegPoints_table, e.g., 'ABS_SHIFT'.
        :param method:          interpolation algorithm
                                - 'RBF' (Radial Basis Function)
                                - 'GPR' (Gaussian Process Regression; equivalent to Simple Kriging)
                                - 'Kriging' (Ordinary Kriging based on pykrige)
        :param plot_result:     plot the result to assess the interpolation quality
        :param lowres_spacing:  by default, RBF, GPR, and Kriging run a lower resolution which is then linearly
                                interpolated to the full output image resolution. lowres_spacing defines the number of
                                pixels between the low resolution grid points
                                (higher values are faster but less accurate, default: 5)
        :param v:               enable verbose mode
        :return:    interpolation result as numpy array in the X/Y dimension of the target image of the co-registration
        """
        TPGI = Tie_Point_Grid_Interpolator(self, v=v)

        return TPGI.interpolate(metric=metric, method=method, plot_result=plot_result, lowres_spacing=lowres_spacing)


class Tie_Point_Refiner(object):
    """A class for performing outlier detection."""

    def __init__(self, GDF,
                 min_reliability=60,
                 rs_max_outlier: float = 10,
                 rs_tolerance: float = 2.5,
                 rs_max_iter: int = 15,
                 rs_exclude_previous_outliers: bool = True,
                 rs_timeout: float = 20,
                 rs_random_state: Optional[int] = 0,
                 q: bool = False):
        """Get an instance of Tie_Point_Refiner.

        :param GDF:                             GeoDataFrame like TiePointGrid.CoRegPoints_table containing all tie
                                                points to be filtered and the corresponding metadata
        :param min_reliability:                 minimum threshold for previously computed tie X/Y shift
                                                reliability (default: 60%)
        :param rs_max_outlier:                  RANSAC: maximum percentage of outliers to be detected
                                                (default: 10%)
        :param rs_tolerance:                    RANSAC: percentage tolerance for max_outlier_percentage
                                                (default: 2.5%)
        :param rs_max_iter:                     RANSAC: maximum iterations for finding the best RANSAC threshold
                                                (default: 15)
        :param rs_exclude_previous_outliers:    RANSAC: whether to exclude points that have been flagged as
                                                outlier by earlier filtering (default:True)
        :param rs_timeout:                      RANSAC: timeout for iteration loop in seconds (default: 20)
        :param rs_random_state:                 RANSAC random state (an integer corresponds to a fixed/pseudo-random
                                                state, None randomizes the result)

        :param q:
        """
        self.GDF = GDF.copy()
        self.min_reliability = min_reliability
        self.rs_max_outlier_percentage = rs_max_outlier
        self.rs_tolerance = rs_tolerance
        self.rs_max_iter = rs_max_iter
        self.rs_exclude_previous_outliers = rs_exclude_previous_outliers
        self.rs_timeout = rs_timeout
        self.rs_random_state = rs_random_state
        self.q = q
        self.new_cols = []
        self.ransac_model_robust = None

    def run_filtering(self, level=3):
        """Filter tie points used for shift correction.

        :param level:   tie point filter level (default: 3).
                        NOTE: lower levels are also included if a higher level is chosen

                        - Level 0: no tie point filtering
                        - Level 1: Reliability filtering
                                   - filter all tie points out that have a low reliability according to internal tests
                        - Level 2: SSIM filtering
                                   - filters all tie points out where shift correction does not increase image
                                     similarity within matching window (measured by mean structural similarity index)
                        - Level 3: RANSAC outlier detection

        :return:
        """
        # TODO catch empty GDF

        # RELIABILITY filtering
        if level > 0:
            marked_recs = self._reliability_thresholding()  # type: Series
            self.GDF['L1_OUTLIER'] = marked_recs
            self.new_cols.append('L1_OUTLIER')

            n_flagged = len(marked_recs[marked_recs])
            perc40 = int(np.percentile(self.GDF.RELIABILITY, 40))

            if n_flagged / len(self.GDF) > .7:
                warn(f"More than 70% of the found tie points have a reliability lower than {self.min_reliability}% "
                     f"and are therefore marked as false-positives. Consider relaxing the minimum reliability "
                     f"(parameter 'min_reliability') to avoid that. For example min_reliability={perc40} would only "
                     f"flag 40% of the tie points in case of your input data.")

            if not self.q:
                print(f'{n_flagged} tie points flagged by level 1 filtering (reliability).')

        # SSIM filtering
        if level > 1:
            marked_recs = self._SSIM_filtering()
            self.GDF['L2_OUTLIER'] = marked_recs  # type: Series
            self.new_cols.append('L2_OUTLIER')

            if not self.q:
                print(f'{len(marked_recs[marked_recs])} tie points flagged by level 2 filtering (SSIM).')

        # RANSAC filtering
        if level > 2:
            # exclude previous outliers
            ransacInGDF = self.GDF[~self.GDF[self.new_cols].any(axis=1)].copy() \
                    if self.rs_exclude_previous_outliers else self.GDF

            if len(ransacInGDF) > 4:
                # running RANSAC with less than four tie points makes no sense

                marked_recs = self._RANSAC_outlier_detection(ransacInGDF)  # type: Series
                # we need to join a list here because otherwise it's merged by the 'index' column
                self.GDF['L3_OUTLIER'] = marked_recs.tolist()

                if not self.q:
                    print(f'{len(marked_recs[marked_recs])} tie points flagged by level 3 filtering (RANSAC)')
            else:
                print('RANSAC skipped because too less valid tie points have been found.')
                self.GDF['L3_OUTLIER'] = False

            self.new_cols.append('L3_OUTLIER')

        self.GDF['OUTLIER'] = self.GDF[self.new_cols].any(axis=1)
        self.new_cols.append('OUTLIER')

        return self.GDF, self.new_cols

    def _reliability_thresholding(self):
        """Exclude all records where estimated reliability of the calculated shifts is below the given threshold."""
        return self.GDF.RELIABILITY < self.min_reliability

    def _SSIM_filtering(self):
        """Exclude all records where SSIM decreased."""
        # ssim_diff  = np.median(self.GDF['SSIM_AFTER']) - np.median(self.GDF['SSIM_BEFORE'])

        # self.GDF.SSIM_IMPROVED = \
        #     self.GDF.apply(lambda GDF_row: GDF_row['SSIM_AFTER']>GDF_row['SSIM_BEFORE'] + ssim_diff, axis=1)

        return ~self.GDF.SSIM_IMPROVED

    def _RANSAC_outlier_detection(self, inGDF):
        """Detect geometric outliers between point cloud of source and estimated coordinates using RANSAC algorithm."""
        # from skimage.transform import PolynomialTransform  # import here to avoid static TLS ImportError

        src_coords = np.array(inGDF[['X_MAP', 'Y_MAP']])
        xyShift = np.array(inGDF[['X_SHIFT_M', 'Y_SHIFT_M']])
        est_coords = src_coords + xyShift

        for co, n in zip([src_coords, est_coords], ['src_coords', 'est_coords']):
            assert co.ndim == 2 and co.shape[1] == 2, f"'{n}' must have shape [Nx2]. Got shape {co.shape}."

        if not 0 < self.rs_max_outlier_percentage < 100:
            raise ValueError
        min_inlier_percentage = 100 - self.rs_max_outlier_percentage

        # class PolyTF_1(PolynomialTransform):  # pragma: no cover
        #     def estimate(*data):
        #         return PolynomialTransform.estimate(*data, order=1)

        # robustly estimate affine transform model with RANSAC
        # eliminates not more than the given maximum outlier percentage of the tie points

        model_robust, inliers = None, None
        count_inliers = None
        th = 5  # start RANSAC threshold
        th_checked = {}  # dict of thresholds that already have been tried + calculated inlier percentage
        th_substract = 2
        count_iter = 0
        time_start = time()
        ideal_count = min_inlier_percentage * src_coords.shape[0] / 100

        # optimize RANSAC threshold so that it marks not much more or less than the given outlier percentage
        while True:
            if th_checked:
                th_too_strict = count_inliers < ideal_count  # True if too few inliers remaining

                # calculate new theshold using old increment
                # (but ensure th_new>0 by adjusting increment if needed)
                th_new = 0
                while th_new <= 0:
                    th_new = th + th_substract if th_too_strict else th - th_substract
                    if th_new <= 0:
                        th_substract /= 2

                # check if calculated new threshold has been used before
                th_already_checked = th_new in th_checked.keys()

                # if yes, decrease increment and recalculate new threshold
                th_substract = \
                    th_substract if not th_already_checked else \
                    th_substract / 2
                th = th_new if not th_already_checked else \
                    (th + th_substract if th_too_strict else
                     th - th_substract)

            ###############
            # RANSAC call #
            ###############

            # model_robust, inliers = ransac((src, dst),
            #                                PolynomialTransform,
            #                                min_samples=3)
            if src_coords.size and \
               est_coords.size and \
               src_coords.shape[0] > 6:
                # import here to avoid static TLS ImportError
                from skimage.measure import ransac
                from skimage.transform import AffineTransform

                model_robust, inliers = \
                    ransac((src_coords, est_coords),
                           AffineTransform,
                           min_samples=6,
                           residual_threshold=th,
                           max_trials=2000,
                           stop_sample_num=int(
                               (min_inlier_percentage - self.rs_tolerance) /
                               100 * src_coords.shape[0]
                           ),
                           stop_residuals_sum=int(
                               (self.rs_max_outlier_percentage - self.rs_tolerance) /
                               100 * src_coords.shape[0]),
                           rng=self.rs_random_state
                           )
            else:
                warn('RANSAC filtering could not be applied '
                     'because there were too few tie points to fit a model.')
                inliers = np.array([])
                break

            count_inliers = np.count_nonzero(inliers)

            th_checked[th] = count_inliers / src_coords.shape[0] * 100
            # print(th,'\t', th_checked[th], )

            if min_inlier_percentage - self.rs_tolerance <\
               th_checked[th] <\
               min_inlier_percentage + self.rs_tolerance:
                # print('in tolerance')
                break

            if count_iter > self.rs_max_iter or \
               time() - time_start > self.rs_timeout:
                break  # keep last values and break while loop

            count_iter += 1

        outliers = inliers.__eq__(False) if inliers is not None and inliers.size else np.array([])
        outliers = Series(outliers).astype('boolean')  # new nullable boolean data type

        if inGDF.empty or outliers is None or \
           (isinstance(outliers, list) and not outliers) or \
           (isinstance(outliers, np.ndarray) and not outliers.size):
            outseries = Series([False] * len(self.GDF)).astype('boolean')

        elif len(inGDF) < len(self.GDF):
            inGDF['outliers'] = outliers
            fullGDF = GeoDataFrame(self.GDF['POINT_ID'])
            fullGDF = fullGDF.merge(inGDF[['POINT_ID', 'outliers']],
                                    on='POINT_ID',
                                    how="outer")
            # fullGDF.outliers.copy()[~fullGDF.POINT_ID.isin(GDF.POINT_ID)] = False
            fullGDF = fullGDF.fillna(False)  # NaNs are due to exclude_previous_outliers
            outseries = fullGDF['outliers']

        else:
            outseries = Series(outliers)

        assert len(outseries) == len(self.GDF), \
            'RANSAC output validation failed.'

        self.ransac_model_robust = model_robust

        return outseries


class Tie_Point_Grid_Interpolator(object):
    """Class to interpolate tie point data into space."""

    def __init__(self, tiepointgrid: Tie_Point_Grid, v: bool = False) -> None:
        """Get an instance of Tie_Point_Grid_Interpolator.

        :param tiepointgrid:    instance of Tie_Point_Grid after computing spatial shifts
        :param v:               enable verbose mode
        """
        self.tpg = tiepointgrid
        self.v = v

    def interpolate(self,
                    metric: str,
                    method: str = 'RBF',
                    plot_result: bool = False,
                    lowres_spacing: int = 5
                    ) -> np.array:
        """Interpolate the point data of the given metric into space.

        :param metric:          metric name to interpolate, i.e., one of the column names of
                                Tie_Point_Grid.CoRegPoints_table, e.g., 'ABS_SHIFT'.
        :param method:          interpolation algorithm
                                - 'RBF' (Radial Basis Function)
                                - 'GPR' (Gaussian Process Regression; equivalent to Simple Kriging)
                                - 'Kriging' (Ordinary Kriging based on pykrige)
        :param plot_result:     plot the result to assess the interpolation quality
        :param lowres_spacing:  by default, RBF, GPR, and Kriging run a lower resolution which is then linearly
                                interpolated to the full output image resolution. lowres_spacing defines the number of
                                pixels between the low resolution grid points
                                (higher values are faster but less accurate, default: 5)
        :return:    interpolation result as numpy array in the X/Y dimension of the target image of the co-registration
        """
        t0 = time()

        rows, cols, data = self._get_pointdata(metric)
        nrows_out, ncols_out = self.tpg.shift.shape[:2]

        rows_lowres = np.arange(0, nrows_out + lowres_spacing, lowres_spacing)
        cols_lowres = np.arange(0, ncols_out + lowres_spacing, lowres_spacing)
        args = rows, cols, data, rows_lowres, cols_lowres

        if method == 'RBF':
            data_lowres = self._interpolate_via_rbf(*args)
        elif method == 'GPR':
            data_lowres = self._interpolate_via_gpr(*args)
        elif method == 'Kriging':
            data_lowres = self._interpolate_via_kriging(*args)
        else:
            raise ValueError(method)

        if lowres_spacing > 1:
            rows_full = np.arange(nrows_out)
            cols_full = np.arange(ncols_out)
            data_full = self._interpolate_regulargrid(rows_lowres, cols_lowres, data_lowres, rows_full, cols_full)
        else:
            data_full = data_lowres

        if self.v:
            print(f'interpolation runtime: {time() - t0:.2f}s')
        if plot_result:
            self._plot_interpolation_result(data_full, rows, cols, data, metric)

        return data_full

    def _get_pointdata(self, metric: str):
        """Get the point data for the given metric from Tie_Point_Grid.CoRegPoints_table while ignoring outliers."""
        tiepoints = self.tpg.CoRegPoints_table[self.tpg.CoRegPoints_table.OUTLIER.__eq__(False)].copy()

        rows = np.array(tiepoints.Y_IM)
        cols = np.array(tiepoints.X_IM)
        data = np.array(tiepoints[metric])

        return rows, cols, data

    @staticmethod
    def _plot_interpolation_result(data_full: np.ndarray,
                                   rows: np.ndarray,
                                   cols: np.ndarray,
                                   data: np.ndarray,
                                   metric: str
                                   ):
        """Plot the interpolation result together with the input point data."""
        plt.figure(figsize=(7, 7))
        im = plt.imshow(data_full)
        plt.colorbar(im)
        plt.scatter(cols, rows, c=data, edgecolors='black')
        plt.title(metric)
        plt.show()

    @staticmethod
    def _interpolate_regulargrid(rows: np.ndarray,
                                 cols: np.ndarray,
                                 data: np.ndarray,
                                 rows_full: np.ndarray,
                                 cols_full: np.ndarray
                                 ):
        """Run linear regular grid interpolation."""
        RGI = RegularGridInterpolator(points=[cols, rows],
                                      values=data.T,  # must be in shape [x, y]
                                      method='linear',
                                      bounds_error=False)
        data_full = RGI(np.dstack(np.meshgrid(cols_full, rows_full)))
        return data_full

    @staticmethod
    def _interpolate_via_rbf(rows: np.ndarray,
                             cols: np.ndarray,
                             data: np.ndarray,
                             rows_full: np.ndarray,
                             cols_full: np.ndarray
                             ):
        """Run Radial Basis Function (RBF) interpolation.

        -> https://github.com/agile-geoscience/xlines/blob/master/notebooks/11_Gridding_map_data.ipynb
        -> documents the legacy scipy.interpolate.Rbf
        """
        rbf = RBFInterpolator(
            np.column_stack([cols, rows]), data,
            kernel="linear",
            # kernel="thin_plate_spline",
        )
        cols_grid, rows_grid = np.meshgrid(cols_full, rows_full)
        data_full = \
            rbf(np.column_stack([cols_grid.flat, rows_grid.flat]))\
            .reshape(rows_grid.shape)

        return data_full

    @staticmethod
    def _interpolate_via_gpr(rows: np.ndarray,
                             cols: np.ndarray,
                             data: np.ndarray,
                             rows_full: np.ndarray,
                             cols_full: np.ndarray
                             ):
        """Run Gaussian Process Regression (GPR) interpolation.

        -> https://stackoverflow.com/questions/24978052/interpolation-over-regular-grid-in-python
        """
        try:
            import sklearn  # noqa F401
        except ModuleNotFoundError:
            raise ModuleNotFoundError(
                "GPR interpolation requires the optional package 'scikit-learn' to be installed. You may install it "
                "with Conda (conda install -c conda-forge scikit-learn) or Pip (pip install scikit-learn)."
            )

        from sklearn.gaussian_process.kernels import RBF
        from sklearn.gaussian_process import GaussianProcessRegressor

        gp = GaussianProcessRegressor(
            normalize_y=False,
            alpha=0.001,  # Larger values imply more input noise and result in smoother grids; default: 1e-10
            kernel=RBF(length_scale=100))
        gp.fit(np.column_stack([cols, rows]), data.T)

        cols_grid, rows_grid = np.meshgrid(cols_full, rows_full)
        data_full = \
            gp.predict(np.column_stack([cols_grid.flat, rows_grid.flat]))\
            .reshape(rows_grid.shape)

        return data_full

    @staticmethod
    def _interpolate_via_kriging(rows: np.ndarray,
                                 cols: np.ndarray,
                                 data: np.ndarray,
                                 rows_full: np.ndarray,
                                 cols_full: np.ndarray
                                 ):
        """Run Ordinary Kriging interpolation based on pykrige.

        Reference: P.K. Kitanidis, Introduction to Geostatistics: Applications in Hydrogeology,
                   (Cambridge University Press, 1997) 272 p.
        """
        try:
            import pykrige  # noqa F401
        except ModuleNotFoundError:
            raise ModuleNotFoundError(
                "Ordinary Kriging requires the optional package 'pykrige' to be installed. You may install it with "
                "Conda (conda install -c conda-forge pykrige) or Pip (pip install pykrige)."
            )

        from pykrige.ok import OrdinaryKriging

        OK = OrdinaryKriging(cols.astype(float), rows.astype(float), data.astype(float),
                             variogram_model='spherical',
                             verbose=False)

        data_full, sigmasq = \
            OK.execute('grid',
                       cols_full.astype(float),
                       rows_full.astype(float),
                       backend='C',
                       # n_closest_points=12
                       )

        return data_full<|MERGE_RESOLUTION|>--- conflicted
+++ resolved
@@ -792,17 +792,10 @@
                 return []
 
             if avail_TP > 7000:
-<<<<<<< HEAD
                 GDF = GDF.sample(7000, random_state = self.tieP_random_state)
-                warn('By far not more than 7000 tie points can be used for warping within a limited '
-                     'computation time (due to a GDAL bottleneck). Thus these 7000 points are randomly chosen '
-                     'out of the %s available tie points.' % avail_TP)
-=======
-                GDF = GDF.sample(7000)
                 warn(f'By far not more than 7000 tie points can be used for warping within a limited '
                      f'computation time (due to a GDAL bottleneck). Thus these 7000 points are randomly chosen '
                      f'out of the {avail_TP} available tie points.')
->>>>>>> d422f159
 
             # calculate GCPs
             GDF['X_MAP_new'] = GDF.X_MAP + GDF.X_SHIFT_M

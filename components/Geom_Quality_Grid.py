--- conflicted
+++ resolved
@@ -251,11 +251,7 @@
         GDF = GDF.merge(records, on='POINT_ID', how="inner")
         GDF = GDF.fillna(int(self.outFillVal))
 
-<<<<<<< HEAD
-        self.CoRegPoints_table = GDF # TODO catch GDF with no found matches
-=======
         self.CoRegPoints_table = GDF
->>>>>>> 583bc6ce
         return GDF
 
 

--- conflicted
+++ resolved
@@ -143,11 +143,8 @@
             self._quality_grid = Geom_Quality_Grid(self.COREG_obj, self.grid_res, outFillVal=self.outFillVal,
                                                    dir_out=self.projectDir, CPUs=self.CPUs, progress=self.progress,
                                                    v=self.v, q=self.q)
-<<<<<<< HEAD
-=======
             if self.v:
                 self.view_CoRegPoints(figsize=(10,10))
->>>>>>> 583bc6ce
             return self._quality_grid
 
 
@@ -281,18 +278,11 @@
                 'reference grid'        : [ [self.imref.gt[0], self.imref.gt[0]+self.imref.gt[1]],
                                             [self.imref.gt[3], self.imref.gt[3]+self.imref.gt[5]] ],
                 'reference extent'      : {'cols':self.imref.xgsd, 'rows':self.imref.ygsd}, # FIXME not needed anymore
-<<<<<<< HEAD
-                #'success'               : self.success
-            }
-            return self.coreg_info
-
-=======
                 'success'               : self.success
             }
             return self.coreg_info
 
 
->>>>>>> 583bc6ce
     def correct_shifts(self, max_GCP_count=None, cliptoextent=False):
         """Performs a local shift correction using all points from the previously calculated geometric quality grid
         that contain valid matches as GCP points.
@@ -304,24 +294,6 @@
 
         coreg_info = self.coreg_info
 
-<<<<<<< HEAD
-        if max_GCP_count:
-            coreg_info['GCPList'] = coreg_info['GCPList'][:max_GCP_count] # TODO should be a random sample
-
-        DS = DESHIFTER(self.im2shift, coreg_info,
-                       path_out     = self.path_out,
-                       fmt_out      = self.fmt_out,
-                       out_gsd      = (self.im2shift.xgsd,self.im2shift.ygsd),
-                       align_grids  = True,
-                       cliptoextent = cliptoextent,
-                       #clipextent   = self.im2shift.box.boxMapYX,
-                       progress     = self.progress,
-                       v            = self.v,
-                       q            = self.q)
-
-        self.deshift_results = DS.correct_shifts()
-        return self.deshift_results
-=======
         if self.quality_grid.GCPList:
             if max_GCP_count:
                 coreg_info['GCPList'] = coreg_info['GCPList'][:max_GCP_count] # TODO should be a random sample
@@ -341,5 +313,4 @@
             return self.deshift_results
         else:
             if not self.q:
-                warnings.warn('Correction of geometric shifts failed because the input GCP list is empty!')
->>>>>>> 583bc6ce
+                warnings.warn('Correction of geometric shifts failed because the input GCP list is empty!')
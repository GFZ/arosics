--- conflicted
+++ resolved
@@ -29,11 +29,8 @@
     - dill
     - folium>=0.6.0,!=0.12.0
     - geojson
-<<<<<<< HEAD
+    - packaging
     - scipy
-=======
-    - packaging
->>>>>>> 6f4a6f0d
 
     # doc requirements
     - flake8
